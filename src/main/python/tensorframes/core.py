import tensorflow as tf
import numpy as np
import logging
import tempfile

from pyspark import RDD, SparkContext
from pyspark.sql import SQLContext, Row, DataFrame
from pyspark.sql.types import DoubleType, IntegerType, LongType, FloatType, ArrayType

__all__ = ['reduce_rows', 'map_rows', 'reduce_blocks', 'map_blocks',
           'analyze', 'print_schema', 'aggregate', 'block', 'row']

_sc = None
_sql = None
logger = logging.getLogger('tensorframes')
first_tensor_by_op_name = lambda graph, name: graph.get_operation_by_name(name)[0]

def _java_api():
    """
    Loads the PythonInterface object (lazily, because the spark context needs to be initialized
    first).
    """
    global _sc, _sql
    javaClassName = "org.tensorframes.impl.DebugRowOps"
    if _sc is None:
        _sc = SparkContext._active_spark_context
        logger.info("Spark context = " + str(_sc))
        _sql = SQLContext(_sc)
    _jvm = _sc._jvm
    # You cannot simply call the creation of the the class on the _jvm due to classloader issues
    # with Py4J.
    return _jvm.Thread.currentThread().getContextClassLoader().loadClass(javaClassName) \
        .newInstance()

def _get_shape(node):
    l = node.get_shape().as_list()
    return [-1 if x is None else x for x in l]

def _add_graph(graph, builder, use_file=True):
    if use_file:
        # TODO: remove the dir and honor the existing one
        d = tempfile.mkdtemp("tensorframes", dir="/tmp")
        tf.train.write_graph(graph, d, "proto.pb", False)
        fname = d + "/proto.pb"
        builder.graphFromFile(fname)
    else:
        # Make sure that TF adds the shapes.
        gser = graph.as_graph_def(add_shapes=True).SerializeToString()
        gbytes = bytearray(gser)
        builder.graph(gbytes)

# Returns the names of the placeholders.
def _add_shapes(graph, builder, fetches):
    names = [fetch.name for fetch in fetches]
    shapes = [_get_shape(fetch) for fetch in fetches]
    # We still need to do the placeholders, it seems their shape is not passed in when some
    # dimensions are unknown
    ph_names = []
    ph_shapes = []
    for n in graph.as_graph_def(add_shapes=True).node:
        # Just the input nodes:
        if not n.input:
            op_name = n.name
            # Simply get the default output for now, assume that the nodes have only one output
            t = graph.get_tensor_by_name(op_name + ":0")
            ph_names.append(t.name)
            ph_shapes.append(_get_shape(t))
    logger.info("fetches: %s %s", str(names), str(shapes))
    logger.info("inputs: %s %s", str(ph_names), str(ph_shapes))
    builder.shape(names + ph_names, shapes + ph_shapes)
    builder.fetches(names)
    # return the path, not the tensor name.
    return [t_name.replace(":0", "") for t_name in ph_names]

def _check_fetches(fetches):
    is_list_fetch = isinstance(fetches, (list, tuple))
    if not is_list_fetch:
        return [fetches]
    return fetches

def _get_graph(fetches):
    graph = tf.get_default_graph()
    fetch_names = [_validate_fetch(graph, fetch) for fetch in fetches]
    logger.info("Fetch names: %s", str(fetch_names))
    # String the output index
    col_names = [s.split(":")[0] for s in fetch_names]
    if len(set(col_names)) != len(col_names):
        raise ValueError("Could not infer a list of unique names for the columns: %s" % str(fetch_names))
    return graph

def _unpack_row(jdf, fetches):
    df = DataFrame(jdf, _sql)
    row = df.first()
    def f(fetch):
        name = fetch.name.replace(":0", "")
        x = row[name]
        ndims = fetch.get_shape().ndims
        if ndims > 0:
            return np.array(x)
        else:
            return x
    l = [f(fetch) for fetch in fetches]
    if len(l) == 1:
        return l[0]
    return l


def _add_inputs(builder, start_dct, ph_names):
    """
    Combines a dictionary (supplied by the user) with some extra placeholder names.
    """
    if start_dct is None:
        start_dct = {}
    dct = dict(**start_dct)
    for ph_name in ph_names:
        if ph_name not in dct:
            dct[ph_name] = ph_name
    dct_items = dct.items()
    input_names = [ph_name for (ph_name, field_name) in dct_items]
    field_names = [field_name for (ph_name, field_name) in dct_items]
    logger.info("inputs: %s %s", str(input_names), str(field_names))
    builder.inputs(input_names, field_names)

def _map(fetches, dframe, feed_dict, block, trim):
    fetches = _check_fetches(fetches)
    # We are not dealing for now with registered expansions, but this is something we should add later.
    graph = _get_graph(fetches)
    if block:
        builder = _java_api().map_blocks(dframe._jdf, trim)
    else:
        builder = _java_api().map_rows(dframe._jdf)
    _add_graph(graph, builder)
    ph_names = _add_shapes(graph, builder, fetches)
    _add_inputs(builder, feed_dict, ph_names)
    jdf = builder.buildDF()
    return DataFrame(jdf, _sql)

def _get_input(graph):
    ph_names = []
    for n in graph.as_graph_def().node:
        # Just the input nodes:
        if n.op == 'Placeholder':
            ph_names.append(n.name)
    return ph_names

def _unique_graph(fetches):
    graph = set()
    for t in fetches:
        graph.add(t.graph)
    assert len(graph)==1, 'there can only be one graph'
    return graph.pop()

def _map_pd(fetches, pdframe, feed_dict=None, block=None, trim=None):
<<<<<<< HEAD
=======
    fetches = _check_fetches(fetches)
>>>>>>> 4dc797ed
    graph = _unique_graph(fetches)
    if feed_dict is None:
        feed_names = _get_input(graph)
        feed_dict = dict(zip(feed_names, feed_names))

    with tf.Session(graph=graph) as sess:
<<<<<<< HEAD
        res = sess.run(fetches, feed_dict={first_tensor_by_op_name(graph, k): pdframe[v] for k, v in feed_dict.iteritems()})
        for v, n in zip(fetches, res):
            pdframe[v.op.name] = n
=======
        res = sess.run(fetches, feed_dict={graph.get_tensor_by_name(k+':0'): pdframe[v] for k, v in feed_dict.iteritems()})
        for v, n in zip(fetches, res):
            pdframe[v.name.split(':')[0]] = n
>>>>>>> 4dc797ed
        return pdframe

def reduce_rows(fetches, dframe):
    """ Applies the fetches on pairs of rows, so that only one row of data remains in the end. The order in which
    the operations are performed on the rows is unspecified.

    The `fetches` argument may be a list of graph elements or a single
    graph element. A graph element can be of the following type:

    * If the *i*th element of `fetches` is a
      `Tensor`, the *i*th return value will be a numpy ndarray containing the value of that tensor.

    There is no support for sparse tensor objects yet.

    This transform not lazy and is performed when called.

    In order to perform the reduce operation, the fetches must follow some naming conventions: for each fetch called
    for example 'z', there must be two placeholders 'z_1' and 'z_2' that will be fed with the input data. The shapes
    and the dtypes of z, z_1 and z_2 must be the same.

    Args:
      fetches: A single graph element, or a list of graph elements
        (described above).
      dframe: A DataFrame object. The columns of the tensor frame will be fed into the fetches at execution.

    Returns: a list of numpy arrays, one for each of the fetches, or a single numpy array if there is but one fetch.

    :param fetches: see description above
    :param dframe: a Spark DataFrame
    :return: a list of numpy arrays
    """
    fetches = _check_fetches(fetches)
    graph = _get_graph(fetches)
    builder = _java_api().reduce_rows(dframe._jdf)
    _add_graph(graph, builder)
    _add_shapes(graph, builder, fetches)
    df = builder.buildRow()
    return _unpack_row(df, fetches)

def map_rows(fetches, dframe, feed_dict=None):
    """ Transforms a DataFrame into another DataFrame row by row, by adding new fields for each fetch.

    The `fetches` argument may be a list of graph elements or a single
    graph element. A graph element can be one of the following type:

    * a TensorFlow's Tensor object. The shape and the dtype of the tensor will dictate the structure of the column

    Note on computations: unlike the TensorFlow execution engine, the result is lazy and will not be computed until
    requested. However, all the fetches and the computation graph are frozen when this function is called.

    The inputs of the fetches must all be constants or placeholders. The placeholders must have the name of existing
    fields in the dataframe, and they must have the same dtype as the placeholder (no implicit casting is performed on
    the input). Additionally, they must have a tensor shape that is compatible with the shape of the elements in that
    field. For example, if the field contains scalar, only scalar shapes are accepted, etc.

    The names of the fetches must be all different from the names of existing columns, otherwise an error is returned.

    This method works row by row. If you want a more efficient method that can work on batches of rows, consider using
    [map_blocks] instead.

    Args:
      fetches: A single graph element, or a list of graph elements
        (described above).
      dframe: A Spark DataFrame object. The columns of the tensor frame will be fed into the fetches at execution.
      feed_dict: a dictionary of string -> string. The key is the name of a placeholder in the current TensorFlow graph
                 of computation. The value is the name of a column in the dataframe. For now, only the top-level fields
                 in a dataframe are supported. For any placeholder that is not specified in the feed dictionary, the
                 name of the input column is assumed to be the same as that of the placeholder.

    Returns: a DataFrame. The columns and their names are inferred from the names of the fetches.

    :param fetches: see description above
    :param dframe: a Spark DataFrame
    :return: a Spark DataFrame
    """
    if isinstance(dframe, pd.DataFrame):
        return _map_pd(fetches, dframe, feed_dict, block=False, trim=None)
    return _map(fetches, dframe, feed_dict, block=False, trim=None)

def map_blocks(fetches, dframe, trim=False):
    """ Transforms a DataFrame into another DataFrame block by block.

    It either appends new columns to the DataFrame (trim = false), or it completely discards the
    inputs and only returns the new fields produced by TensorFlow (trim = true).

    The `fetches` argument may be a list of graph elements or a single
    graph element. A graph element can be one of the following type:

    * a TensorFlow's Tensor object. The shape and the dtype of the tensor will dictate the structure of the column

    Note on computations: unlike the TensorFlow execution engine, the result is lazy and will not be computed until
    requested. However, all the fetches and the computation graph are frozen when this function is called.

    The inputs of the fetches must all be constants or placeholders. The placeholders must have the name of existing
    fields in the dataframe, and they must have the same dtype as the placeholder (no implicit casting is performed on
    the input). Additionally, they must have a tensor shape that is compatible with the shape of the elements in that
    field. For example, if the field contains scalar, only scalar shapes are accepted, etc.

    The names of the fetches must be all different from the names of existing columns, otherwise an error is returned.

    This method does not work when rows contains vectors of different sizes. In this case,
    you must use [map_rows].

    If trim is true (the output only contains fields generated by tensorflow), then the number of
    rows being produced is allowed to differ from the number of rows of the input block.

    Args:
      fetches: A single graph element, or a list of graph elements
        (described above).
      dframe: A Spark DataFrame object. The columns of the tensor frame will be fed into the fetches at execution.
      trim: if true, only the fields generated by the TensorFlow graph will be returned.

    Returns: a DataFrame. The columns and their names are inferred from the names of the fetches.

    :param fetches: see description above
    :param dframe: a Spark DataFrame
    :return: a Spark DataFrame
    """
    # TODO: add feed dictionary
    if isinstance(dframe, pd.DataFrame):
        return _map_pd(fetches, dframe, feed_dict=None, block=False, trim=None)
    return _map(fetches, dframe, None, block=True, trim=trim)

def reduce_blocks(fetches, dframe):
    """ Applies the fetches on blocks of rows, so that only one row of data remains in the end. The order in which
    the operations are performed on the rows is unspecified.

    The `fetches` argument may be a list of graph elements or a single
    graph element. A graph element can be of the following type:

    * If the *i*th element of `fetches` is a
      `Tensor`, the *i*th return value will be a numpy ndarray containing the value of that tensor.

    There is no support for sparse tensor objects yet.

    This transform not lazy and is performed when called.

    In order to perform the reduce operation, the fetches must follow some naming conventions: for each fetch called
    for example 'z', there must be one placeholder 'z_input'. The dtype of 'z' and 'z_input' must be the same, and
    the shape of 'z_input' must be one degree higher than 'z'. For example, if 'z' is scalar, then 'z_input' must be
    a vector with unknown dimension.

    Args:
      fetches: A single graph element, or a list of graph elements
        (described above).
      dframe: A DataFrame object. The columns of the tensor frame will be fed into the fetches at execution.

    Returns: a list of numpy arrays, one for each of the fetches, or a single numpy array if there is but one fetch.

    :param fetches: see description above
    :param dframe: a Spark DataFrame
    :return: a list of numpy arrays
    """
    fetches = _check_fetches(fetches)
    graph = _get_graph(fetches)
    builder = _java_api().reduce_blocks(dframe._jdf)
    _add_graph(graph, builder)
    _add_shapes(graph, builder, fetches)
    df = builder.buildRow()
    return _unpack_row(df, fetches)

def print_schema(dframe):
    """
    Prints the schema of the dataframe, including all the metadata that describes tensor information.

    TODO: explain the data

    :param dframe: a Spark DataFrame
    :return: nothing
    """
    print(_java_api().explain(dframe._jdf))

def analyze(dframe):
    """ Analyzes a Spark DataFrame for the tensor content, and returns a new dataframe with extra metadata that
     describes the numerical shape of the content.

     This method is useful when a dataframe contains non-scalar tensors, for which the shape must be checked beforehand.

     Note: nullable fields are not accepted.

     The function [print_schema] lets users introspect the information added to the DataFrame.

    :param dframe: a Spark DataFrame
    :return: a Spark DataFrame with metadata information embedded.
    """
    return DataFrame(_java_api().analyze(dframe._jdf), _sql)

def aggregate(fetches, grouped_data):
    """
    Performs an algebraic aggregation on the grouped data.


    :param fetches: a single graph element, or a sequence of graph elements
    :param grouped_data: a Spark groupedData object
    :return: a dataframe, with all the columns corresponding to the fetches being appended to the
      key columns.
    """
    fetches = _check_fetches(fetches)
    graph = _get_graph(fetches)
    jdfin = _get_jgroup(grouped_data)
    builder = _java_api().aggregate_blocks(jdfin)
    _add_graph(graph, builder)
    _add_shapes(graph, builder, fetches)
    jdf = builder.buildDF()
    return DataFrame(jdf, _sql)

def block(df, col_name, tf_name = None):
    """
    Automatically infers a placeholder from a dataframe. The shape returned is that of blocks of
    data in the dataframe.

    The placeholder uses implicitly the current computation graph of tensorflow.

    :param df: a Spark dataframe
    :param col_name: the name of a column in a dataframe
    :param tf_name: if specified, the name assigned to the placeholder. If not specified,
    it will be the name of the column.
    :return: a TensorFlow placeholder.
    """
    return _auto_placeholder(df, col_name, tf_name, block = True)

def row(df, col_name, tf_name = None):
    """
    Automatically infers a placeholder from a dataframe. The shape returned is that of one row of
    data in the dataframe.

    The placeholder uses implicitly the current computation graph of tensorflow.

    :param df: a Spark dataframe
    :param col_name: the name of a column in a dataframe
    :param tf_name: if specified, the name assigned to the placeholder. If not specified,
    it will be the name of the column.
    :return: a TensorFlow placeholder.
    """
    return _auto_placeholder(df, col_name, tf_name, block = False)

def _auto_placeholder(df, col_name, tf_name, block):
    info = _java_api().extra_schema_info(df._jdf)
    col_shape = [x.shape() for x in info if x.fieldName() == col_name]
    if len(col_shape) == 0:
        raise Exception("Could not find column with name {col_name}")
    col_shape = col_shape[0]
    col_struct = [x for x in df.schema.fields if x.name == col_name]
    if len(col_struct) == 0:
        raise
    col_struct = col_struct[0]
    # The dtypes known to TensorFrames.
    tfdtype = _get_dtype(col_struct.dataType)
    if tf_name is None:
        tf_name = col_name
    # Use the python convention (None)
    shape = [x if x >= 0 else None for x in col_shape]
    if not block:
        shape = shape[1:]
    else:
        # The lead is always set to None, because otherwise it may choke on empty partitions.
        # (This happens when the dataset is too small)
        # TODO(tjh) add a test for this case.
        shape[0] = None
    return tf.placeholder(tfdtype, shape=shape, name=tf_name)

_dtypes = {DoubleType() : tf.double,
          IntegerType() : tf.int32,
          LongType() : tf.int64,
          FloatType() : tf.float32}

def _get_jgroup(grouped_data):
    """Get the JVM object that backs this grouped data, taking into account the different
    spark versions."""
    d = dir(grouped_data)
    if '_jdf' in d:
        return grouped_data._jdf
    if '_jgd' in d:
        return grouped_data._jgd
    raise ValueError('Could not find a dataframe for {}. All methods: {}'.format(grouped_data, d))

def _get_dtype(dtype):
    if isinstance(dtype, ArrayType):
        return _get_dtype(dtype.elementType)
    if dtype not in _dtypes:
        raise Exception("Unknown type %s " % str(dtype))
    return _dtypes[dtype]

def _validate_fetch(graph, fetch):
    try:
        fetch_t = graph.as_graph_element(fetch, allow_tensor=True,
                                         allow_operation=True)
        # For now, do not make a difference between a subfetch and a target
        return fetch_t.name
    except TypeError as e:
        raise TypeError('Fetch argument %r has invalid type %r, '
                        'must be a string or Tensor. (%s)'
                        % (fetch, type(fetch), str(e)))
    except ValueError as e:
        raise ValueError('Fetch argument %r cannot be interpreted as a '
                         'Tensor. (%s)' % (fetch, str(e)))
    except KeyError as e:
        raise ValueError('Fetch argument %r cannot be interpreted as a '
                         'Tensor. (%s)' % (fetch, str(e)))<|MERGE_RESOLUTION|>--- conflicted
+++ resolved
@@ -151,25 +151,16 @@
     return graph.pop()
 
 def _map_pd(fetches, pdframe, feed_dict=None, block=None, trim=None):
-<<<<<<< HEAD
-=======
     fetches = _check_fetches(fetches)
->>>>>>> 4dc797ed
     graph = _unique_graph(fetches)
     if feed_dict is None:
         feed_names = _get_input(graph)
         feed_dict = dict(zip(feed_names, feed_names))
 
     with tf.Session(graph=graph) as sess:
-<<<<<<< HEAD
         res = sess.run(fetches, feed_dict={first_tensor_by_op_name(graph, k): pdframe[v] for k, v in feed_dict.iteritems()})
         for v, n in zip(fetches, res):
             pdframe[v.op.name] = n
-=======
-        res = sess.run(fetches, feed_dict={graph.get_tensor_by_name(k+':0'): pdframe[v] for k, v in feed_dict.iteritems()})
-        for v, n in zip(fetches, res):
-            pdframe[v.name.split(':')[0]] = n
->>>>>>> 4dc797ed
         return pdframe
 
 def reduce_rows(fetches, dframe):
