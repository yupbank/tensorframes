package org.tensorframes.impl

import java.nio._

import org.apache.spark.Logging
import org.apache.spark.sql.Row
import org.apache.spark.sql.types.{LongType, DoubleType, IntegerType, NumericType}
import org.bytedeco.javacpp.{tensorflow => jtf}
import org.tensorflow.framework.DataType
import org.tensorframes.Shape

import scala.collection.mutable
import scala.reflect.ClassTag
import scala.reflect.runtime.universe.TypeTag

// All the datatypes supported by TensorFrames
// TODO: all the buffer operations should specify their byte orders:
//  - TensorFlow: ???
//  - jvm: ???
//  - protobuf: ???

/**
 * @param shape the shape of the element in the row (not the overall shape of the block)
 * @param numCells the number of cells that are going to be allocated with the given shape.
 * @tparam T
 */
// TODO PERF: investigate the use of @specialized
private[tensorframes] sealed abstract class TensorConverter[T : TypeTag] (
    val shape: Shape,
    val numCells: Int) extends Logging {
  /**
   * Creates memory space for a given number of units of the given shape.
   *
   * Can only be called once.
   */
  def reserve(): Unit

  def appendRaw(t: T): Unit

  def append(row: Row, position: Int): Unit = {
    require(shape.dims.size <= 1)
    shape.numDims match {
      case 0 =>
        appendRaw(row.getAs[T](position))
      case 1 =>
        // TODO PERF: we know this is going to be a wrapped array -> we should should specialize
        // the calls to array calls
        row.getSeq[T](position) match {
          case wa : mutable.WrappedArray[T @unchecked] =>
            // Faster path
            val arr = wa.toArray
            var idx = 0
            while (idx < arr.length) {
              appendRaw(arr(idx))
              idx += 1
            }
          case seq: Seq[T @unchecked] =>
            // Slow path
            seq.foreach(appendRaw)
        }
      case x =>
        throw new Exception(s"Higher order dimension $x from shape $shape is not supported")
    }
  }

  def tensor(): jtf.Tensor

  protected def byteBuffer(): ByteBuffer

  def toByteArray(): Array[Byte] = {
    val buff = byteBuffer()
    val pos = buff.position()
    buff.rewind()
    val res = Array.fill[Byte](buff.limit())(0)
    buff.get(res, 0, buff.limit())
    buff.position(pos)
    res
  }
}


/**
 * All the operations required to support a given type.
 *
 * It assumes that there is a one-to-one correspondence between SQL types, scala types and TF types.
 * It does not support TF's rich type collection (uint16, float128, etc.). These have to be handled
 * internally through casting.
 */
private[tensorframes] sealed abstract class ScalarTypeOperation[T : TypeTag : ClassTag] {
  /**
   * The SQL type associated with the given type.
   */
  val sqlType: NumericType

  /**
   * The TF type
   */
  val tfType: DataType

  val zero: T

  /**
   * A zero element for this type
   */
  val zero: T

  /**
   * Returns a new converter for Array[Row] -> DenseTensor
   */
  def tfConverter(cellShape: Shape, numCells: Int): TensorConverter[T]

  /**
   * The conversion of DenseTensor -> Row stuff.
   *
   * @param numElements the number of elements expected to be found in the tensor.
   */
  @deprecated("to remove", "now")
  def convertBuffer(buff: ByteBuffer, numElements: Int): Iterable[Any]

  /**
   * Defensive copy to an external array
<<<<<<< HEAD
 *
=======
   *
>>>>>>> 8348615a
   * @param buff
   * @return
   */
  def convertBuffer(buff: ByteBuffer): mutable.WrappedArray[T]

  final def convertBuffer1(b0: Array[_], dim1: Int): Array[T] = {
    val b = b0.asInstanceOf[Array[T]]
    assert(b.length == dim1, (b.length, dim1))
    b
  }

  final def convertBuffer2(b0: Array[_], dim1: Int, dim2: Int): Array[Array[T]] = {
    val b = b0.asInstanceOf[Array[T]]
    assert(b.length == dim1 * dim2, (b.length, dim1, dim2))
    val res = Array.fill(dim1){ new Array[T](dim2) }
    var idx1 = 0
    while (idx1 < dim1) {
      var idx2 = 0
      while(idx2 < dim2) {
        // TODO(tjh) check math
        res(idx1)(idx2) = b(idx2 + dim2 * idx1)
        idx2 += 1
      }
      idx1 += 1
    }
    res
  }

  def tag: TypeTag[_] = implicitly[TypeTag[T]]
}

private[tensorframes] object SupportedOperations {
  private val ops: Seq[ScalarTypeOperation[_]] =
    Seq(DoubleOperations, IntOperations, LongOperations)

  val sqlTypes = ops.map(_.sqlType)

  private val tfTypes = ops.map(_.tfType)

  def opsFor(t: NumericType): ScalarTypeOperation[_] = {
    ops.find(_.sqlType == t).getOrElse {
      throw new IllegalArgumentException(s"Type $t is not supported. Only the following types are" +
        s"supported: ${sqlTypes.mkString(", ")}")
    }
  }

  def opsFor(t: DataType): ScalarTypeOperation[_] = {
    ops.find(_.tfType == t).getOrElse {
      throw new IllegalArgumentException(s"Type $t is not supported. Only the following types are" +
        s"supported: ${tfTypes.mkString(", ")}")
    }
  }

  def getOps[T : TypeTag](): ScalarTypeOperation[T] = {
    val ev: TypeTag[_] = implicitly[TypeTag[T]]
    ops.find(_.tag.tpe =:= ev.tpe).getOrElse {
      val tags = ops.map(_.tag.toString()).mkString(", ")
      throw new IllegalArgumentException(s"Type ${ev} is not supported. Only the following types " +
        s"are supported: ${tags}")
    }   .asInstanceOf[ScalarTypeOperation[T]]
  }

  def hasOps(x: Any): Boolean = x match {
    case _: Double => true
    case _: Int => true
    case _: Long => true
    case _ => false
  }
}

// ********** DOUBLES ************

private class DoubleTensorConverter(s: Shape, numCells: Int)
  extends TensorConverter[Double](s, numCells) with Logging {
  private var _tensor: jtf.Tensor = null
  private var buffer: DoubleBuffer = null

  assert(! s.hasUnknown, s"Shape $s has unknown values.")

  override def reserve(): Unit = {
    logDebug(s"Reserving for $numCells units of shape $shape")
    val s2 = s.prepend(numCells)
    val physicalShape = TensorFlowOps.shape(s2)
    logDebug(s"s2=$s2 phys=${TensorFlowOps.jtfShape(physicalShape)}")
    _tensor = new jtf.Tensor(jtf.TF_DOUBLE, physicalShape)
    logDebug(s"alloc=${TensorFlowOps.jtfShape(_tensor.shape())}")
    buffer = byteBuffer().asDoubleBuffer()
    buffer.rewind()
  }

  override def appendRaw(d: Double): Unit = {
    buffer.put(d)
  }

  override def tensor(): jtf.Tensor = _tensor

  override def byteBuffer(): ByteBuffer =  _tensor.tensor_data().asByteBuffer()
}

private object DoubleOperations extends ScalarTypeOperation[Double] with Logging {
  override val sqlType = DoubleType
  override val tfType = DataType.DT_DOUBLE
  final override val zero = 0.0
  override def tfConverter(cellShape: Shape, numCells: Int): TensorConverter[Double] =
    new DoubleTensorConverter(cellShape, numCells)
  override def convertBuffer(buff: ByteBuffer, numElements: Int): Iterable[Any] = {
    val dbuff = buff.asDoubleBuffer()
    dbuff.rewind()
    val numBufferElements = dbuff.limit() - dbuff.position()
    logDebug(s"convertBuffer: dbuff: pos:${dbuff.position()}, cap:${dbuff.capacity()} " +
      s"limit:${dbuff.limit()} expected=$numElements")
    val res: Array[Double] = Array.fill(numBufferElements)(Double.NaN)
    dbuff.get(res)
    logDebug(s"Extracted from buffer: ${res.toSeq}")
    res

  }

  override def convertBuffer(buff: ByteBuffer): mutable.WrappedArray[Double] = {
    val dbuff = buff.asDoubleBuffer()
    dbuff.rewind()
    val numBufferElements = dbuff.limit() - dbuff.position()
    val res: Array[Double] = Array.fill(numBufferElements)(Double.NaN)
    dbuff.get(res)
    logDebug(s"Extracted from buffer: ${res.toSeq}")
    res
  }
}

// ********** INT32 ************

private class IntTensorConverter(s: Shape, numCells: Int)
  extends TensorConverter[Int](s, numCells) with Logging {
  private var _tensor: jtf.Tensor = null
  private var buffer: IntBuffer = null

  assert(! s.hasUnknown, s"Shape $s has unknown values.")

  override def reserve(): Unit = {
    logDebug(s"Reserving for $numCells units of shape $shape")
    val s2 = s.prepend(numCells)
    val physicalShape = TensorFlowOps.shape(s2)
    logDebug(s"s2=$s2 phys=${TensorFlowOps.jtfShape(physicalShape)}")
    _tensor = new jtf.Tensor(jtf.TF_INT32, physicalShape)
    logDebug(s"alloc=${TensorFlowOps.jtfShape(_tensor.shape())}")
    buffer =byteBuffer().asIntBuffer()
    buffer.rewind()
  }

  override def appendRaw(d: Int): Unit = {
    buffer.put(d)
  }

  override def tensor(): jtf.Tensor = _tensor

  override def byteBuffer(): ByteBuffer =  _tensor.tensor_data().asByteBuffer()
}

private object IntOperations extends ScalarTypeOperation[Int] with Logging {
  override val sqlType = IntegerType
  override val tfType = DataType.DT_INT32
  final override val zero = 0
  override def tfConverter(cellShape: Shape, numCells: Int): TensorConverter[Int] =
    new IntTensorConverter(cellShape, numCells)
  override def convertBuffer(buff: ByteBuffer, numElements: Int): Iterable[Any] = {
    val dbuff = buff.asIntBuffer()
    dbuff.rewind()
    val res: Array[Int] = Array.fill(numElements)(Int.MinValue)
    dbuff.get(res)
<<<<<<< HEAD
//    logDebug(s"Extracted from buffer: ${res.toSeq}")
    res
  }
=======
    res
  }

>>>>>>> 8348615a
  override def convertBuffer(buff: ByteBuffer): mutable.WrappedArray[Int] = {
    val dbuff = buff.asIntBuffer()
    dbuff.rewind()
    val numBufferElements = dbuff.limit() - dbuff.position()
    val res: Array[Int] = new Array[Int](numBufferElements)
    dbuff.get(res)
<<<<<<< HEAD
//    logDebug(s"Extracted from buffer: ${res.toSeq}")
=======
>>>>>>> 8348615a
    res
  }
}

// ****** INT64 (LONG) ******

private class LongTensorConverter(s: Shape, numCells: Int)
  extends TensorConverter[Long](s, numCells) with Logging {
  private var _tensor: jtf.Tensor = null
  private var buffer: LongBuffer = null

  assert(! s.hasUnknown, s"Shape $s has unknown values.")

  override def reserve(): Unit = {
    logDebug(s"Reserving for $numCells units of shape $shape")
    val s2 = s.prepend(numCells)
    val physicalShape = TensorFlowOps.shape(s2)
    logDebug(s"s2=$s2 phys=${TensorFlowOps.jtfShape(physicalShape)}")
    _tensor = new jtf.Tensor(jtf.TF_INT64, physicalShape)
    logDebug(s"alloc=${TensorFlowOps.jtfShape(_tensor.shape())}")
    buffer = byteBuffer().asLongBuffer()
    buffer.rewind()
  }

  override def appendRaw(d: Long): Unit = {
    buffer.put(d)
  }

  override def tensor(): jtf.Tensor = _tensor

  override def byteBuffer(): ByteBuffer =  _tensor.tensor_data().asByteBuffer()
}

private object LongOperations extends ScalarTypeOperation[Long] with Logging {
  override val sqlType = LongType
  override val tfType = DataType.DT_INT64
  final override val zero = 0L
  override def tfConverter(cellShape: Shape, numCells: Int): TensorConverter[Long] =
    new LongTensorConverter(cellShape, numCells)
  override def convertBuffer(buff: ByteBuffer, numElements: Int): Iterable[Any] = {
    val dbuff = buff.asLongBuffer()
    dbuff.rewind()
    val res: Array[Long] = Array.fill(numElements)(Long.MinValue)
    dbuff.get(res)
    logTrace(s"Extracted from buffer: ${res.toSeq}")
    res
  }
  override def convertBuffer(buff: ByteBuffer): mutable.WrappedArray[Long] = {
    val dbuff = buff.asLongBuffer()
    dbuff.rewind()
    val numBufferElements = dbuff.limit() - dbuff.position()
    val res: Array[Long] = Array.fill(numBufferElements)(Long.MinValue)
    dbuff.get(res)
    logTrace(s"Extracted from buffer: ${res.toSeq}")
    res
  }
}<|MERGE_RESOLUTION|>--- conflicted
+++ resolved
@@ -97,8 +97,6 @@
    */
   val tfType: DataType
 
-  val zero: T
-
   /**
    * A zero element for this type
    */
@@ -119,11 +117,7 @@
 
   /**
    * Defensive copy to an external array
-<<<<<<< HEAD
- *
-=======
    *
->>>>>>> 8348615a
    * @param buff
    * @return
    */
@@ -293,25 +287,15 @@
     dbuff.rewind()
     val res: Array[Int] = Array.fill(numElements)(Int.MinValue)
     dbuff.get(res)
-<<<<<<< HEAD
-//    logDebug(s"Extracted from buffer: ${res.toSeq}")
-    res
-  }
-=======
-    res
-  }
-
->>>>>>> 8348615a
+    res
+  }
+
   override def convertBuffer(buff: ByteBuffer): mutable.WrappedArray[Int] = {
     val dbuff = buff.asIntBuffer()
     dbuff.rewind()
     val numBufferElements = dbuff.limit() - dbuff.position()
     val res: Array[Int] = new Array[Int](numBufferElements)
     dbuff.get(res)
-<<<<<<< HEAD
-//    logDebug(s"Extracted from buffer: ${res.toSeq}")
-=======
->>>>>>> 8348615a
     res
   }
 }
